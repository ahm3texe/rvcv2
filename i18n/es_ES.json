--- conflicted
+++ resolved
@@ -16,19 +16,12 @@
     "男转女推荐+12key, 女转男推荐-12key, 如果音域爆炸导致音色失真也可以自己调整到合适音域. ": "Tecla +12 recomendada para conversión de voz de hombre a mujer, tecla -12 para conversión de voz de mujer a hombre. Si el rango de tono es demasiado amplio y causa distorsión, ajústelo usted mismo a un rango adecuado.",
     "变调(整数, 半音数量, 升八度12降八度-12)": "Cambio de tono (entero, número de semitonos, subir una octava +12 o bajar una octava -12)",
     "输入待处理音频文件路径(默认是正确格式示例)": "Ingrese la ruta del archivo del audio que se procesará (el formato predeterminado es el ejemplo correcto)",
-<<<<<<< HEAD
     "选择音高提取算法,输入歌声可用pm提速,harvest低音好但巨慢无比,crepe效果好但吃GPU": "Seleccione el algoritmo para la extracción de tono. Use 'pm' para acelerar las voces cantadas, o use 'harvest' para mejorar las voces bajas, pero es extremadamente lento.",
     "crepe_hop_length": "Crepe Hop Length (Only applies to crepe): Hop length refers to the time it takes for the speaker to jump to a dramatic pitch. Lower hop lengths take more time to infer but are more pitch accurate.",
     "特征检索库文件路径": "Ruta del archivo de la base de datos de búsqueda de características",
     ">=3则使用对harvest音高识别的结果使用中值滤波，数值为滤波半径，使用可以削弱哑音": ">=3则使用对harvest音高识别的结果使用中值滤波，数值为滤波半径，使用可以削弱哑音",
     "特征检索库文件路径,为空则使用下拉的选择结果": "特征检索库文件路径,为空则使用下拉的选择结果",
     "自动检测index路径,下拉式选择(dropdown)": "自动检测index路径,下拉式选择(dropdown)",
-=======
-    "选择音高提取算法,输入歌声可用pm提速,harvest低音好但巨慢无比,crepe效果好但吃GPU": "Elija el algoritmo de extracción de tono, use 'pm' para acelerar la entrada de canto, 'harvest' es bueno para los graves pero extremadamente lento, 'crepe' tiene buenos resultados pero consume GPU",
-    ">=3则使用对harvest音高识别的结果使用中值滤波，数值为滤波半径，使用可以削弱哑音": "Si es >=3, entonces use el resultado del reconocimiento de tono de 'harvest' con filtro de mediana, el valor es el radio del filtro, su uso puede debilitar el sonido sordo",
-    "特征检索库文件路径,为空则使用下拉的选择结果": "Ruta del archivo de la biblioteca de características, si está vacío, se utilizará el resultado de la selección desplegable",
-    "自动检测index路径,下拉式选择(dropdown)": "Detección automática de la ruta del índice, selección desplegable (dropdown)",
->>>>>>> 3c1ff4f6
     "特征文件路径": "Ruta del archivo de características",
     "检索特征占比": "Proporción de función de búsqueda",
     "后处理重采样至最终采样率，0为不进行重采样": "Remuestreo posterior al proceso a la tasa de muestreo final, 0 significa no remuestrear",
